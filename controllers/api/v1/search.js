const
	express = require('express'),
	assert = require('assert'),
	MongoClient = require('mongodb').MongoClient,
	mongo_url = 'mongodb://localhost:27017/sharesci';

function index(req, res) {
	var responseJSON = {
		errno: 0,
		results: []
	};

	var searchParams = JSON.parse(JSON.stringify(req.query));
	if(!searchParams.offset) {
		searchParams.offset = 0;
	}
	if(!searchParams.any) {
		searchParams['any'] = 'estimation';
	}
	if(searchParams.maxResults) {
		searchParams.maxResults = parseInt(searchParams.maxResults);
	}
	var searchPromise = new Promise((resolve, reject)=>{doSearch(searchParams, resolve, reject);});
	searchPromise.then((results) => {
		responseJSON.results = results.results;
		responseJSON.numResults = results.numHits;
		res.json(responseJSON);
		res.end();
	})
	.catch((err)=>{
		responseJSON.errno = 1;
		res.json(responseJSON);
		res.end();
	});
}


function doSearch(params, resolve, reject) {	
	MongoClient.connect(mongo_url, function(err, db) {
		if(err !== null) {
			console.error("Error opening db");
			reject(err);
			return;
		}
		
		var cursor = db.collection('papers').find({'$and':[{'$text': {'$search': params.any}}]}, {'_id': 1, 'title': 1, 'authors': 1, 'updated-date': 1, score: {'$meta': 'textScore'}})
		var numHitsPromise = cursor.count();
		numHitsPromise.then((data)=>{console.log(data);});
		cursor.sort({'score': {'$meta': 'textScore'}});
		cursor.skip(parseInt(params.offset));
		if(params.maxResults) {
			cursor.limit(params.maxResults);
		}
<<<<<<< HEAD
		cursor.toArray((err, arr)=>{
=======
		Promise.all([cursor.toArray(), numHitsPromise])
		.then((promiseVals)=>{
			var arr = promiseVals[0];
			var numHits = promiseVals[1];
>>>>>>> 1b123ae5
			if(err){
				reject(err);
			} else {
				resolve({'results': arr, 'numHits': numHits});
			}
			db.close();
		})
		.catch((err)=>{console.error(err);db.close();});
	});
}


module.exports = {
	index: index
};
<|MERGE_RESOLUTION|>--- conflicted
+++ resolved
@@ -51,14 +51,11 @@
 		if(params.maxResults) {
 			cursor.limit(params.maxResults);
 		}
-<<<<<<< HEAD
 		cursor.toArray((err, arr)=>{
-=======
 		Promise.all([cursor.toArray(), numHitsPromise])
 		.then((promiseVals)=>{
 			var arr = promiseVals[0];
 			var numHits = promiseVals[1];
->>>>>>> 1b123ae5
 			if(err){
 				reject(err);
 			} else {
